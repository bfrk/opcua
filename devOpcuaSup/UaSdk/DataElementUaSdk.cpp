/*************************************************************************\
* Copyright (c) 2018-2020 ITER Organization.
* This module is distributed subject to a Software License Agreement found
* in file LICENSE that is included with this distribution.
\*************************************************************************/

/*
 *  Author: Ralph Lange <ralph.lange@gmx.de>
 *
 *  based on prototype work by Bernhard Kuner <bernhard.kuner@helmholtz-berlin.de>
 *  and example code from the Unified Automation C++ Based OPC UA Client SDK
 */

#include <iostream>
#include <memory>
#include <string>
#include <cstring>
#include <cstdlib>

#include <uadatetime.h>
#include <uaextensionobject.h>
#include <uaarraytemplates.h>
#include <opcua_builtintypes.h>
#include <statuscode.h>

#include <errlog.h>
#include <epicsTime.h>
#include <alarm.h>

#include "ItemUaSdk.h"
#include "DataElementUaSdk.h"
#include "UpdateQueue.h"
#include "RecordConnector.h"

namespace DevOpcua {

DataElementUaSdk::DataElementUaSdk (const std::string &name,
                                    ItemUaSdk *item,
                                    RecordConnector *pconnector)
    : DataElement(pconnector, name)
    , pitem(item)
    , mapped(false)
    , incomingQueue(pconnector->plinkinfo->clientQueueSize, pconnector->plinkinfo->discardOldest)
    , isdirty(false)
{}

DataElementUaSdk::DataElementUaSdk (const std::string &name,
                                    ItemUaSdk *item,
                                    std::weak_ptr<DataElementUaSdk> child)
    : DataElement(name)
    , pitem(item)
    , mapped(false)
    , incomingQueue(0ul)
    , isdirty(false)
{
    elements.push_back(child);
}

void
DataElementUaSdk::show (const int level, const unsigned int indent) const
{
    std::string ind(indent*2, ' ');
    std::cout << ind;
    if (isLeaf()) {
        std::cout << "leaf=" << name << " record(" << pconnector->getRecordType() << ")="
                  << pconnector->getRecordName()
                  << " type=" << variantTypeString(incomingData.type())
                  << " timestamp=" << (pconnector->plinkinfo->useServerTimestamp ? "server" : "source")
                  << " monitor=" << (pconnector->plinkinfo->monitor ? "y" : "n") << "\n";
    } else {
        std::cout << "node=" << name << " children=" << elements.size()
                  << " mapped=" << (mapped ? "y" : "n") << "\n";
        for (auto it : elements) {
            if (auto pelem = it.lock()) {
                pelem->show(level, indent + 1);
            }
        }
    }
}

void
DataElementUaSdk::addElementChain (ItemUaSdk *item,
                                   RecordConnector *pconnector,
                                   const std::string &fullpath)
{
    bool hasRootElement = true;
    // Create final path element as leaf and link it to connector
    std::string path(fullpath);
    std::string restpath;
    size_t sep = path.find_last_of(separator);
    // allow escaping separators
    while (path[sep-1] == '\\') {
        path.erase(--sep, 1);
        sep = path.find_last_of(separator, --sep);
    }
    std::string leafname = path.substr(sep + 1);
    if (leafname.empty()) leafname = "[ROOT]";
    if (sep != std::string::npos)
        restpath = path.substr(0, sep);

    auto chainelem = std::make_shared<DataElementUaSdk>(leafname, item, pconnector);
    pconnector->setDataElement(chainelem);

    // Starting from item...
    std::weak_ptr<DataElementUaSdk> topelem = item->rootElement;

    if (topelem.expired()) hasRootElement = false;

    // Simple case (leaf is the root element)
    if (leafname == "[ROOT]") {
        if (hasRootElement) throw std::runtime_error(SB() << "root data element already set");
        item->rootElement = chainelem;
        return;
    }

    std::string name;
    if (hasRootElement) {
        // Find the existing part of the path
        bool found;
        do {
            found = false;
            sep = restpath.find_first_of(separator);
            // allow escaping separators
            while (restpath[sep-1] == '\\') {
                restpath.erase(sep-1, 1);
                sep = restpath.find_first_of(separator, sep);
            }
            if (sep == std::string::npos)
                name = restpath;
            else
                name = restpath.substr(0, sep);

            // Search for name in list of children
            if (!name.empty()) {
                if (auto pelem = topelem.lock()) {
                    for (auto it : pelem->elements) {
                        if (auto pit = it.lock()) {
                            if (pit->name == name) {
                                found = true;
                                topelem = it;
                                break;
                            }
                        }
                    }
                }
            }
            if (found) {
                if (sep == std::string::npos)
                    restpath.clear();
                else
                    restpath = restpath.substr(sep + 1);
            }
        } while (found && !restpath.empty());
    }
    // At this point, topelem is the element to add the chain to
    // (otherwise, a root element has to be added), and
    // restpath is the remaining chain that has to be created

    // Create remaining chain, bottom up
    while (restpath.length()) {
        sep = restpath.find_last_of(separator);
        // allow escaping separators
        while (restpath[sep-1] == '\\') {
            restpath.erase(--sep, 1);
            sep = restpath.find_last_of(separator, --sep);
        }
        name = restpath.substr(sep + 1);
        if (sep != std::string::npos)
            restpath = restpath.substr(0, sep);
        else
            restpath.clear();

        chainelem->parent = std::make_shared<DataElementUaSdk>(name, item, chainelem);
        chainelem = chainelem->parent;
    }

    // Add to topelem, or create rootelem and add it to item
    if (hasRootElement) {
        if (auto pelem = topelem.lock()) {
            pelem->elements.push_back(chainelem);
            chainelem->parent = pelem;
        } else {
            throw std::runtime_error(SB() << "previously found top element invalidated");
        }
    } else {
        chainelem->parent = std::make_shared<DataElementUaSdk>("[ROOT]", item, chainelem);
        chainelem = chainelem->parent;
        item->rootElement = chainelem;
    }
}

// Getting the timestamp and status information from the Item assumes that only one thread
// is pushing data into the Item's DataElement structure at any time.
void
DataElementUaSdk::setIncomingData (const UaVariant &value, ProcessReason reason)
{
    // Make a copy of this element and cache it
    incomingData = value;

    if (isLeaf()) {
        if (reason == ProcessReason::readComplete || pconnector->plinkinfo->monitor) {
            Guard(pconnector->lock);
            bool wasFirst = false;
            // Make a copy of the value for this element and put it on the queue
            UpdateUaSdk *u(new UpdateUaSdk(getIncomingTimeStamp(), reason, value, getIncomingReadStatus()));
            incomingQueue.pushUpdate(std::shared_ptr<UpdateUaSdk>(u), &wasFirst);
            if (debug() >= 5)
                std::cout << "Element " << name << " set data ("
                          << processReasonString(reason)
                          << ") for record " << pconnector->getRecordName()
                          << " (queue use " << incomingQueue.size()
                          << "/" << incomingQueue.capacity() << ")" << std::endl;
            if (wasFirst)
                pconnector->requestRecordProcessing(reason);
        }
    } else {
        if (debug() >= 5)
            std::cout << "Element " << name << " splitting structured data to "
                      << elements.size() << " child elements" << std::endl;

        if (value.type() == OpcUaType_ExtensionObject) {
            UaExtensionObject extensionObject;
            value.toExtensionObject(extensionObject);

            // Try to get the structure definition from the dictionary
            UaStructureDefinition definition = pitem->structureDefinition(extensionObject.encodingTypeId());
            if (!definition.isNull()) {
                if (!definition.isUnion()) {
                    // ExtensionObject is a structure
                    // Decode the ExtensionObject to a UaGenericValue to provide access to the structure fields
                    UaGenericStructureValue genericValue;
                    genericValue.setGenericValue(extensionObject, definition);

                    if (!mapped) {
                        if (debug() >= 5)
                            std::cout << " ** creating index-to-element map for child elements" << std::endl;
                        for (auto &it : elements) {
                            auto pelem = it.lock();
                            for (int i = 0; i < definition.childrenCount(); i++) {
                                if (pelem->name == definition.child(i).name().toUtf8()) {
                                    elementMap.insert({i, it});
                                    pelem->setIncomingData(genericValue.value(i), reason);
                                }
                            }
                        }
                        if (debug() >= 5)
                            std::cout << " ** " << elementMap.size() << "/" << elements.size()
                                      << " child elements mapped to a "
                                      << "structure of " << definition.childrenCount() << " elements" << std::endl;
                        mapped = true;
                    } else {
                        for (auto &it : elementMap) {
                            auto pelem = it.second.lock();
                            pelem->setIncomingData(genericValue.value(it.first), reason);
                        }
                    }
                }

            } else
                errlogPrintf("Cannot get a structure definition for %s - check access to type dictionary\n",
                             extensionObject.dataTypeId().toString().toUtf8());
        }
    }
}

void
DataElementUaSdk::setIncomingEvent (ProcessReason reason)
{
    if (isLeaf()) {
        Guard(pconnector->lock);
        bool wasFirst = false;
        // Put the event on the queue
        UpdateUaSdk *u(new UpdateUaSdk(getIncomingTimeStamp(), reason));
        incomingQueue.pushUpdate(std::shared_ptr<UpdateUaSdk>(u), &wasFirst);
        if (debug() >= 5)
            std::cout << "Element " << name << " set event ("
                      << processReasonString(reason)
                      << ") for record " << pconnector->getRecordName()
                      << " (queue use " << incomingQueue.size()
                      << "/" << incomingQueue.capacity() << ")" << std::endl;
        if (wasFirst)
            pconnector->requestRecordProcessing(reason);
    } else {
        for (auto &it : elements) {
            auto pelem = it.lock();
            pelem->setIncomingEvent(reason);
        }
    }
}

// Helper to update one data structure element from pointer to child
bool
DataElementUaSdk::updateDataInGenericValue (UaGenericStructureValue &value,
                                            const int index,
                                            std::shared_ptr<DataElementUaSdk> pelem)
{
    bool updated = false;
    { // Scope of Guard G
        Guard G(pelem->outgoingLock);
        if (pelem->isDirty()) {
            value.setField(index, pelem->getOutgoingData());
            pelem->isdirty = false;
            updated = true;
        }
    }
    if (debug() >= 4) {
        if (updated) {
            std::cout << "Data from child element " << pelem->name
                      << " inserted into data structure" << std::endl;
        } else {
            std::cout << "Data from child element " << pelem->name
                      << " ignored (not dirty)" << std::endl;
        }
    }
    return updated;
}

const UaVariant &
DataElementUaSdk::getOutgoingData ()
{
    if (!isLeaf()) {
        if (debug() >= 4)
            std::cout << "Element " << name << " updating structured data from "
                      << elements.size() << " child elements" << std::endl;

        outgoingData = incomingData;
        isdirty = false;
        if (outgoingData.type() == OpcUaType_ExtensionObject) {
            UaExtensionObject extensionObject;
            outgoingData.toExtensionObject(extensionObject);

            // Try to get the structure definition from the dictionary
            UaStructureDefinition definition = pitem->structureDefinition(extensionObject.encodingTypeId());
            if (!definition.isNull()) {
                if (!definition.isUnion()) {
                    // ExtensionObject is a structure
                    // Decode the ExtensionObject to a UaGenericValue to provide access to the structure fields
                    UaGenericStructureValue genericValue;
                    genericValue.setGenericValue(extensionObject, definition);

                    if (!mapped) {
                        if (debug() >= 5)
                            std::cout << " ** creating index-to-element map for child elements" << std::endl;
                        for (auto &it : elements) {
                            auto pelem = it.lock();
                            for (int i = 0; i < definition.childrenCount(); i++) {
                                if (pelem->name == definition.child(i).name().toUtf8()) {
                                    elementMap.insert({i, it});
                                    if (updateDataInGenericValue(genericValue, i, pelem))
                                        isdirty = true;
                                }
                            }
                        }
                        if (debug() >= 5)
                            std::cout << " ** " << elementMap.size() << "/" << elements.size()
                                      << " child elements mapped to a "
                                      << "structure of " << definition.childrenCount() << " elements" << std::endl;
                        mapped = true;
                    } else {
                        for (auto &it : elementMap) {
                            auto pelem = it.second.lock();
                            if (updateDataInGenericValue(genericValue, it.first, pelem))
                               isdirty = true;
                        }
                    }
                    if (isdirty) {
                        if (debug() >= 4)
                            std::cout << "Encoding changed data structure to outgoingData of element " << name
                                      << std::endl;
                        genericValue.toExtensionObject(extensionObject);
                        outgoingData.setExtensionObject(extensionObject, OpcUa_True);
                    } else {
                        if (debug() >= 4)
                            std::cout << "Returning unchanged outgoingData of element " << name
                                      << std::endl;
                    }
                }

            } else
                errlogPrintf("Cannot get a structure definition for %s - check access to type dictionary\n",
                             extensionObject.dataTypeId().toString().toUtf8());
        }
    }
    return outgoingData;
}

void
DataElementUaSdk::dbgReadScalar (const UpdateUaSdk *upd,
                                 const std::string &targetTypeName,
                                 const size_t targetSize) const
{
    if (isLeaf() && debug()) {
        char time_buf[40];
        upd->getTimeStamp().strftime(time_buf, sizeof(time_buf), "%Y-%m-%d %H:%M:%S.%09f");
        ProcessReason reason = upd->getType();

        std::cout << pconnector->getRecordName() << ": ";
        if (reason == ProcessReason::incomingData || reason == ProcessReason::readComplete) {
            std::cout << "(" << ( pconnector->plinkinfo->useServerTimestamp ? "server" : "device")
                      << " time " << time_buf << ") read " << processReasonString(reason) << " ("
                      << UaStatus(upd->getStatus()).toString().toUtf8() << ") ";
            UaVariant &data = upd->getData();
            if (data.type() == OpcUaType_String)
                std::cout << "'" << data.toString().toUtf8() << "'";
            else
                std::cout << data.toString().toUtf8();
            std::cout << " (" << variantTypeString(data.type()) << ")"
                      << " as " << targetTypeName;
            if (targetSize)
                std::cout << "[" << targetSize << "]";
        } else {
            std::cout << "(client time "<< time_buf << ") " << processReasonString(reason);
        }
        std::cout << " --- remaining queue " << incomingQueue.size()
                  << "/" << incomingQueue.capacity() << std::endl;
    }
}

long
DataElementUaSdk::readScalar (epicsInt32 *value,
                              dbCommon *prec,
                              ProcessReason *nextReason,
                              epicsUInt32 *statusCode,
                              char *statusText,
                              const epicsUInt32 statusTextLen)
{
    return readScalar<epicsInt32, OpcUa_Int32>(value, prec, nextReason, statusCode, statusText, statusTextLen);
}

long
DataElementUaSdk::readScalar (epicsInt64 *value,
                              dbCommon *prec,
                              ProcessReason *nextReason,
                              epicsUInt32 *statusCode,
                              char *statusText,
                              const epicsUInt32 statusTextLen)
{
    return readScalar<epicsInt64, OpcUa_Int64>(value, prec, nextReason, statusCode, statusText, statusTextLen);
}

long
DataElementUaSdk::readScalar (epicsUInt32 *value,
                              dbCommon *prec,
                              ProcessReason *nextReason,
                              epicsUInt32 *statusCode,
                              char *statusText,
                              const epicsUInt32 statusTextLen)
{
    return readScalar<epicsUInt32, OpcUa_UInt32>(value, prec, nextReason, statusCode, statusText, statusTextLen);
}

long
DataElementUaSdk::readScalar (epicsFloat64 *value,
                              dbCommon *prec,
                              ProcessReason *nextReason,
                              epicsUInt32 *statusCode,
                              char *statusText,
                              const epicsUInt32 statusTextLen)
{
    return readScalar<epicsFloat64, OpcUa_Double>(value, prec, nextReason, statusCode, statusText, statusTextLen);
}

// CString type needs specialization
long
DataElementUaSdk::readScalar (char *value, const size_t num,
                              dbCommon *prec,
                              ProcessReason *nextReason,
                              epicsUInt32 *statusCode,
                              char *statusText,
                              const epicsUInt32 statusTextLen)
{
    long ret = 0;

    if (incomingQueue.empty()) {
        errlogPrintf("%s : incoming data queue empty\n", prec->name);
        return 1;
    }

    ProcessReason nReason;
    std::shared_ptr<UpdateUaSdk> upd = incomingQueue.popUpdate(&nReason);
    dbgReadScalar(upd.get(), "CString", num);

    switch (upd->getType()) {
    case ProcessReason::readFailure:
        (void) recGblSetSevr(prec, READ_ALARM, INVALID_ALARM);
        ret = 1;
        break;
    case ProcessReason::connectionLoss:
        (void) recGblSetSevr(prec, COMM_ALARM, INVALID_ALARM);
        ret = 1;
        break;
    case ProcessReason::incomingData:
    case ProcessReason::readComplete:
    {
        OpcUa_StatusCode stat = upd->getStatus();
        if (OpcUa_IsNotGood(stat)) {
            // No valid OPC UA value
            (void) recGblSetSevr(prec, READ_ALARM, INVALID_ALARM);
            ret = 1;
        } else {
            // Valid OPC UA value, so copy over
            if (OpcUa_IsUncertain(stat)) {
                (void) recGblSetSevr(prec, READ_ALARM, MINOR_ALARM);
            }
            if (num) {
                strncpy(value, upd->getData().toString().toUtf8(), num);
                value[num-1] = '\0';
                prec->udf = false;
            }
        }
        if (statusCode) *statusCode = stat;
        if (statusText) {
            strncpy(statusText, UaStatus(stat).toString().toUtf8(), statusTextLen);
            statusText[statusTextLen-1] = '\0';
        }
        break;
    }
    default:
        break;
    }

    prec->time = upd->getTimeStamp();
    if (nextReason) *nextReason = nReason;
    return ret;
}

void
DataElementUaSdk::dbgReadArray (const UpdateUaSdk *upd,
                                const epicsUInt32 targetSize,
                                const std::string &targetTypeName) const
{
    if (isLeaf() && debug()) {
        char time_buf[40];
        upd->getTimeStamp().strftime(time_buf, sizeof(time_buf), "%Y-%m-%d %H:%M:%S.%09f");
        ProcessReason reason = upd->getType();

        std::cout << pconnector->getRecordName() << ": ";
        if (reason == ProcessReason::incomingData || reason == ProcessReason::readComplete) {
            std::cout << "(" << ( pconnector->plinkinfo->useServerTimestamp ? "server" : "device")
                      << " time " << time_buf << ") read " << processReasonString(reason) << " ("
                      << UaStatus(upd->getStatus()).toString().toUtf8() << ") ";
            UaVariant &data = upd->getData();
            std::cout << " array of " << variantTypeString(data.type())
                      << "[" << upd->getData().arraySize() << "]"
                      << " into " << targetTypeName << "[" << targetSize << "]";
        } else {
            std::cout << "(client time "<< time_buf << ") " << processReasonString(reason);
        }
        std::cout << " --- remaining queue " << incomingQueue.size()
                  << "/" << incomingQueue.capacity() << std::endl;
    }
}

// Read array for EPICS String / OpcUa_String
long int
DataElementUaSdk::readArray (char **value, const epicsUInt32 len,
                             const epicsUInt32 num,
                             epicsUInt32 *numRead,
                             OpcUa_BuiltInType expectedType,
                             dbCommon *prec,
                             ProcessReason *nextReason,
                             epicsUInt32 *statusCode,
                             char *statusText,
                             const epicsUInt32 statusTextLen)
{
    long ret = 0;
    epicsUInt32 elemsWritten = 0;

    if (incomingQueue.empty()) {
        errlogPrintf("%s : incoming data queue empty\n", prec->name);
        *numRead = 0;
        return 1;
    }

    ProcessReason nReason;
    std::shared_ptr<UpdateUaSdk> upd = incomingQueue.popUpdate(&nReason);
    dbgReadArray(upd.get(), num, epicsTypeString(**value));

    switch (upd->getType()) {
    case ProcessReason::readFailure:
        (void) recGblSetSevr(prec, READ_ALARM, INVALID_ALARM);
        ret = 1;
        break;
    case ProcessReason::connectionLoss:
        (void) recGblSetSevr(prec, COMM_ALARM, INVALID_ALARM);
        ret = 1;
        break;
    case ProcessReason::incomingData:
    case ProcessReason::readComplete:
    {
        OpcUa_StatusCode stat = upd->getStatus();
        if (OpcUa_IsNotGood(stat)) {
            // No valid OPC UA value
            (void) recGblSetSevr(prec, READ_ALARM, INVALID_ALARM);
            ret = 1;
        } else {
            // Valid OPC UA value, so try to convert
            UaVariant &data = upd->getData();
            if (!data.isArray()) {
                errlogPrintf("%s : incoming data is not an array\n", prec->name);
                (void) recGblSetSevr(prec, READ_ALARM, INVALID_ALARM);
                ret = 1;
            } else if (data.type() != expectedType) {
                errlogPrintf("%s : incoming data type (%s) does not match EPICS array type (%s)\n",
                             prec->name, variantTypeString(data.type()), epicsTypeString(**value));
                (void) recGblSetSevr(prec, READ_ALARM, INVALID_ALARM);
                ret = 1;
            } else {
                if (OpcUa_IsUncertain(stat)) {
                    (void) recGblSetSevr(prec, READ_ALARM, MINOR_ALARM);
                }
                UaStringArray arr;
                UaVariant_to(upd->getData(), arr);
                elemsWritten = num < arr.length() ? num : arr.length();
                for (epicsUInt32 i = 0; i < elemsWritten; i++) {
                    strncpy(value[i], UaString(arr[i]).toUtf8(), len);
                    value[i][len-1] = '\0';
                }
                prec->udf = false;
            }
        }
        if (statusCode) *statusCode = stat;
        if (statusText) {
            strncpy(statusText, UaStatus(stat).toString().toUtf8(), statusTextLen);
            statusText[statusTextLen-1] = '\0';
        }
        break;
    }
    default:
        break;
    }

    prec->time = upd->getTimeStamp();
    if (nextReason) *nextReason = nReason;
    *numRead = elemsWritten;
    return ret;
}

// Specialization for epicsUInt8 / OpcUa_Byte
//   (needed because UaByteArray API is different from all other UaXxxArray classes)
// CAVEAT: changes in the template (in DataElementUaSdk.h) must be reflected here
template<>
long
DataElementUaSdk::readArray<epicsUInt8, UaByteArray> (epicsUInt8 *value, const epicsUInt32 num,
                                                      epicsUInt32 *numRead,
                                                      OpcUa_BuiltInType expectedType,
                                                      dbCommon *prec,
                                                      ProcessReason *nextReason,
                                                      epicsUInt32 *statusCode,
                                                      char *statusText,
                                                      const epicsUInt32 statusTextLen)
{
    long ret = 0;
    epicsUInt32 elemsWritten = 0;

    if (incomingQueue.empty()) {
        errlogPrintf("%s : incoming data queue empty\n", prec->name);
        *numRead = 0;
        return 1;
    }

    ProcessReason nReason;
    std::shared_ptr<UpdateUaSdk> upd = incomingQueue.popUpdate(&nReason);
    dbgReadArray(upd.get(), num, epicsTypeString(*value));

    switch (upd->getType()) {
    case ProcessReason::readFailure:
        (void) recGblSetSevr(prec, READ_ALARM, INVALID_ALARM);
        ret = 1;
        break;
    case ProcessReason::connectionLoss:
        (void) recGblSetSevr(prec, COMM_ALARM, INVALID_ALARM);
        ret = 1;
        break;
    case ProcessReason::incomingData:
    case ProcessReason::readComplete:
    {
        OpcUa_StatusCode stat = upd->getStatus();
        if (OpcUa_IsNotGood(stat)) {
            // No valid OPC UA value
            (void) recGblSetSevr(prec, READ_ALARM, INVALID_ALARM);
            ret = 1;
        } else {
            // Valid OPC UA value, so try to convert
            UaVariant &data = upd->getData();
            if (!data.isArray()) {
                errlogPrintf("%s : incoming data is not an array\n", prec->name);
                (void) recGblSetSevr(prec, READ_ALARM, INVALID_ALARM);
                ret = 1;
            } else if (data.type() != expectedType) {
                errlogPrintf("%s : incoming data type (%s) does not match EPICS array type (%s)\n",
                             prec->name, variantTypeString(data.type()), epicsTypeString(*value));
                (void) recGblSetSevr(prec, READ_ALARM, INVALID_ALARM);
                ret = 1;
            } else {
                if (OpcUa_IsUncertain(stat)) {
                    (void) recGblSetSevr(prec, READ_ALARM, MINOR_ALARM);
                }
                UaByteArray arr;
                UaVariant_to(upd->getData(), arr);
                elemsWritten = static_cast<epicsUInt32>(arr.size());
                if (num < elemsWritten) elemsWritten = num;
                memcpy(value, arr.data(), sizeof(epicsUInt8) * elemsWritten);
                prec->udf = false;
            }
        }
        if (statusCode) *statusCode = stat;
        if (statusText) {
            strncpy(statusText, UaStatus(stat).toString().toUtf8(), statusTextLen);
            statusText[statusTextLen-1] = '\0';
        }
        break;
    }
    default:
        break;
    }

    prec->time = upd->getTimeStamp();
    if (nextReason) *nextReason = nReason;
    *numRead = elemsWritten;
    return ret;
}

long
DataElementUaSdk::readArray (epicsInt8 *value, const epicsUInt32 num,
                             epicsUInt32 *numRead,
                             dbCommon *prec,
                             ProcessReason *nextReason,
                             epicsUInt32 *statusCode,
                             char *statusText,
                             const epicsUInt32 statusTextLen)
{
    return readArray<epicsInt8, UaSByteArray>(value, num, numRead, OpcUaType_SByte, prec, nextReason, statusCode, statusText, statusTextLen);
}

long
DataElementUaSdk::readArray (epicsUInt8 *value, const epicsUInt32 num,
                             epicsUInt32 *numRead,
                             dbCommon *prec,
                             ProcessReason *nextReason,
                             epicsUInt32 *statusCode,
                             char *statusText,
                             const epicsUInt32 statusTextLen)
{
    return readArray<epicsUInt8, UaByteArray>(value, num, numRead, OpcUaType_Byte, prec, nextReason, statusCode, statusText, statusTextLen);
}

long
DataElementUaSdk::readArray (epicsInt16 *value, const epicsUInt32 num,
                             epicsUInt32 *numRead,
                             dbCommon *prec,
                             ProcessReason *nextReason,
                             epicsUInt32 *statusCode,
                             char *statusText,
                             const epicsUInt32 statusTextLen)
{
    return readArray<epicsInt16, UaInt16Array>(value, num, numRead, OpcUaType_Int16, prec, nextReason, statusCode, statusText, statusTextLen);
}

long
DataElementUaSdk::readArray (epicsUInt16 *value, const epicsUInt32 num,
                             epicsUInt32 *numRead,
                             dbCommon *prec,
                             ProcessReason *nextReason,
                             epicsUInt32 *statusCode,
                             char *statusText,
                             const epicsUInt32 statusTextLen)
{
    return readArray<epicsUInt16, UaUInt16Array>(value, num, numRead, OpcUaType_UInt16, prec, nextReason, statusCode, statusText, statusTextLen);
}

long
DataElementUaSdk::readArray (epicsInt32 *value, const epicsUInt32 num,
                             epicsUInt32 *numRead,
                             dbCommon *prec,
                             ProcessReason *nextReason,
                             epicsUInt32 *statusCode,
                             char *statusText,
                             const epicsUInt32 statusTextLen)
{
    return readArray<epicsInt32, UaInt32Array>(value, num, numRead, OpcUaType_Int32, prec, nextReason, statusCode, statusText, statusTextLen);
}

long
DataElementUaSdk::readArray (epicsUInt32 *value, const epicsUInt32 num,
                             epicsUInt32 *numRead,
                             dbCommon *prec,
                             ProcessReason *nextReason,
                             epicsUInt32 *statusCode,
                             char *statusText,
                             const epicsUInt32 statusTextLen)
{
    return readArray<epicsUInt32, UaUInt32Array>(value, num, numRead, OpcUaType_UInt32, prec, nextReason, statusCode, statusText, statusTextLen);
}

long
DataElementUaSdk::readArray (epicsInt64 *value, const epicsUInt32 num,
                             epicsUInt32 *numRead,
                             dbCommon *prec,
                             ProcessReason *nextReason,
                             epicsUInt32 *statusCode,
                             char *statusText,
                             const epicsUInt32 statusTextLen)
{
    return readArray<epicsInt64, UaInt64Array>(value, num, numRead, OpcUaType_Int64, prec, nextReason, statusCode, statusText, statusTextLen);
}

long
DataElementUaSdk::readArray (epicsUInt64 *value, const epicsUInt32 num,
                             epicsUInt32 *numRead,
                             dbCommon *prec,
                             ProcessReason *nextReason,
                             epicsUInt32 *statusCode,
                             char *statusText,
                             const epicsUInt32 statusTextLen)
{
    return readArray<epicsUInt64, UaUInt64Array>(value, num, numRead, OpcUaType_UInt64, prec, nextReason, statusCode, statusText, statusTextLen);
}

long
DataElementUaSdk::readArray (epicsFloat32 *value, const epicsUInt32 num,
                             epicsUInt32 *numRead,
                             dbCommon *prec,
                             ProcessReason *nextReason,
                             epicsUInt32 *statusCode,
                             char *statusText,
                             const epicsUInt32 statusTextLen)
{
    return readArray<epicsFloat32, UaFloatArray>(value, num, numRead, OpcUaType_Float, prec, nextReason, statusCode, statusText, statusTextLen);
}

long
DataElementUaSdk::readArray (epicsFloat64 *value, const epicsUInt32 num,
                             epicsUInt32 *numRead,
                             dbCommon *prec,
                             ProcessReason *nextReason,
                             epicsUInt32 *statusCode,
                             char *statusText,
                             const epicsUInt32 statusTextLen)
{
    return readArray<epicsFloat64, UaDoubleArray>(value, num, numRead, OpcUaType_Double, prec, nextReason, statusCode, statusText, statusTextLen);
}

long
DataElementUaSdk::readArray (char *value, const epicsUInt32 len,
                             const epicsUInt32 num,
                             epicsUInt32 *numRead,
                             dbCommon *prec,
                             ProcessReason *nextReason,
                             epicsUInt32 *statusCode,
                             char *statusText,
                             const epicsUInt32 statusTextLen)
{
    return readArray(&value, len, num, numRead, OpcUaType_String, prec, nextReason, statusCode, statusText, statusTextLen);
}

inline
void
DataElementUaSdk::dbgWriteScalar () const
{
    if (isLeaf() && debug()) {
        std::cout << pconnector->getRecordName() << ": set outgoing data ("
                  << variantTypeString(outgoingData.type()) << ") to value ";
        if (outgoingData.type() == OpcUaType_String)
            std::cout << "'" << outgoingData.toString().toUtf8() << "'";
        else
            std::cout << outgoingData.toString().toUtf8();
        std::cout << std::endl;
    }
}

long
DataElementUaSdk::writeScalar (const epicsInt32 &value, dbCommon *prec)
{
    return writeScalar<epicsInt32>(value, prec);
}

long
DataElementUaSdk::writeScalar (const epicsUInt32 &value, dbCommon *prec)
{
    return writeScalar<epicsUInt32>(value, prec);
}

long
DataElementUaSdk::writeScalar (const epicsInt64 &value, dbCommon *prec)
{
    return writeScalar<epicsInt64>(value, prec);
}

long
DataElementUaSdk::writeScalar (const epicsFloat64 &value, dbCommon *prec)
{
    return writeScalar<epicsFloat64>(value, prec);
}

long
DataElementUaSdk::writeScalar (const char *value, const epicsUInt32 len, dbCommon *prec)
{
    long ret = 0;
    long l;
    unsigned long ul;
    double d;

    switch (incomingData.type()) {
    case OpcUaType_String:
    { // Scope of Guard G
        Guard G(outgoingLock);
        isdirty = true;
        outgoingData.setString(static_cast<UaString>(value));
        break;
    }
    case OpcUaType_Boolean:
    { // Scope of Guard G
        Guard G(outgoingLock);
        isdirty = true;
        if (strchr("YyTt1", *value))
            outgoingData.setBoolean(true);
        else
            outgoingData.setBoolean(false);
        break;
    }
    case OpcUaType_Byte:
        ul = strtoul(value, nullptr, 0);
        if (isWithinRange<OpcUa_Byte>(ul)) {
            Guard G(outgoingLock);
            isdirty = true;
            outgoingData.setByte(static_cast<OpcUa_Byte>(ul));
        } else {
            (void) recGblSetSevr(prec, WRITE_ALARM, INVALID_ALARM);
            ret = 1;
        }
        break;
    case OpcUaType_SByte:
        l = strtol(value, nullptr, 0);
        if (isWithinRange<OpcUa_SByte>(l)) {
            Guard G(outgoingLock);
            isdirty = true;
            outgoingData.setSByte(static_cast<OpcUa_SByte>(l));
        } else {
            (void) recGblSetSevr(prec, WRITE_ALARM, INVALID_ALARM);
            ret = 1;
        }
        break;
    case OpcUaType_UInt16:
        ul = strtoul(value, nullptr, 0);
        if (isWithinRange<OpcUa_UInt16>(ul)) {
            Guard G(outgoingLock);
            isdirty = true;
            outgoingData.setUInt16(static_cast<OpcUa_UInt16>(ul));
        } else {
            (void) recGblSetSevr(prec, WRITE_ALARM, INVALID_ALARM);
            ret = 1;
        }
        break;
    case OpcUaType_Int16:
        l = strtol(value, nullptr, 0);
        if (isWithinRange<OpcUa_Int16>(l)) {
            Guard G(outgoingLock);
            isdirty = true;
            outgoingData.setInt16(static_cast<OpcUa_Int16>(l));
        } else {
            (void) recGblSetSevr(prec, WRITE_ALARM, INVALID_ALARM);
            ret = 1;
        }
        break;
    case OpcUaType_UInt32:
        ul = strtoul(value, nullptr, 0);
        if (isWithinRange<OpcUa_UInt32>(ul)) {
            Guard G(outgoingLock);
            isdirty = true;
            outgoingData.setUInt32(static_cast<OpcUa_UInt32>(ul));
        } else {
            (void) recGblSetSevr(prec, WRITE_ALARM, INVALID_ALARM);
            ret = 1;
        }
        break;
    case OpcUaType_Int32:
        l = strtol(value, nullptr, 0);
        if (isWithinRange<OpcUa_Int32>(l)) {
            Guard G(outgoingLock);
            isdirty = true;
            outgoingData.setInt32(static_cast<OpcUa_Int32>(l));
        } else {
            (void) recGblSetSevr(prec, WRITE_ALARM, INVALID_ALARM);
            ret = 1;
        }
        break;
    case OpcUaType_UInt64:
        ul = strtoul(value, nullptr, 0);
        if (isWithinRange<OpcUa_UInt64>(ul)) {
            Guard G(outgoingLock);
            isdirty = true;
            outgoingData.setUInt64(static_cast<OpcUa_UInt64>(ul));
        } else {
            (void) recGblSetSevr(prec, WRITE_ALARM, INVALID_ALARM);
            ret = 1;
        }
        break;
    case OpcUaType_Int64:
        l = strtol(value, nullptr, 0);
<<<<<<< HEAD
        if (isWithinRange<long, OpcUa_Int64>(l)) {
            Guard G(outgoingLock);
            isdirty = true;
=======
        if (isWithinRange<OpcUa_Int64>(l)) {
>>>>>>> ef962d36
            outgoingData.setInt64(static_cast<OpcUa_Int64>(l));
        } else {
            (void) recGblSetSevr(prec, WRITE_ALARM, INVALID_ALARM);
            ret = 1;
        }
        break;
    case OpcUaType_Float:
        d = strtod(value, nullptr);
        if (isWithinRange<OpcUa_Float>(d)) {
            Guard G(outgoingLock);
            isdirty = true;
            outgoingData.setFloat(static_cast<OpcUa_Float>(d));
        } else {
            (void) recGblSetSevr(prec, WRITE_ALARM, INVALID_ALARM);
            ret = 1;
        }
        break;
    case OpcUaType_Double:
    {
        d = strtod(value, nullptr);
        Guard G(outgoingLock);
        isdirty = true;
        outgoingData.setDouble(static_cast<OpcUa_Double>(d));
        break;
    }
    default:
        errlogPrintf("%s : unsupported conversion for outgoing data\n",
                     prec->name);
        (void) recGblSetSevr(prec, WRITE_ALARM, INVALID_ALARM);
    }

    dbgWriteScalar();
    return ret;
}

inline
void
DataElementUaSdk::dbgWriteArray (const epicsUInt32 targetSize, const std::string &targetTypeName) const
{
    if (isLeaf() && debug()) {
        std::cout << pconnector->getRecordName() << ": writing array of "
                  << targetTypeName << "[" << targetSize << "] as "
                  << variantTypeString(outgoingData.type()) << "["<< outgoingData.arraySize() << "]"
                  << std::endl;
    }
}

// Write array for EPICS String / OpcUa_String
long
DataElementUaSdk::writeArray (const char **value, const epicsUInt32 len,
                              const epicsUInt32 num,
                              OpcUa_BuiltInType targetType,
                              dbCommon *prec)
{
    long ret = 0;

    if (!incomingData.isArray()) {
        errlogPrintf("%s : OPC UA data type is not an array\n", prec->name);
        (void) recGblSetSevr(prec, WRITE_ALARM, INVALID_ALARM);
        ret = 1;
    } else if (incomingData.type() != targetType) {
        errlogPrintf("%s : OPC UA data type (%s) does not match expected type (%s) for EPICS array (%s)\n",
                     prec->name,
                     variantTypeString(incomingData.type()),
                     variantTypeString(targetType),
                     epicsTypeString(**value));
        (void) recGblSetSevr(prec, WRITE_ALARM, INVALID_ALARM);
        ret = 1;
    } else {
        UaStringArray arr;
        arr.create(static_cast<OpcUa_UInt32>(num));
        for (epicsUInt32 i = 0; i < num; i++) {
            char *val = nullptr;
            const char *pval;
            // add zero termination if necessary
            if (memchr(value[i], '\0', len) == nullptr) {
                val = new char[len+1];
                strncpy(val, value[i], len);
                val[len] = '\0';
                pval = val;
            } else {
                pval = value[i];
            }
            UaString(pval).copyTo(&arr[i]);
            delete[] val;
        }
        { // Scope of Guard G
            Guard G(outgoingLock);
            isdirty = true;
            UaVariant_set(outgoingData, arr);
        }

        dbgWriteArray(num, epicsTypeString(**value));
    }
    return ret;
}

// Specialization for epicsUInt8 / OpcUa_Byte
//   (needed because UaByteArray API is different from all other UaXxxArray classes)
// CAVEAT: changes in the template (in DataElementUaSdk.h) must be reflected here
template<>
long
DataElementUaSdk::writeArray<epicsUInt8, UaByteArray, OpcUa_Byte> (const epicsUInt8 *value, const epicsUInt32 num,
                                                                   OpcUa_BuiltInType targetType,
                                                                   dbCommon *prec)
{
    long ret = 0;

    if (!incomingData.isArray()) {
        errlogPrintf("%s : OPC UA data type is not an array\n", prec->name);
        (void) recGblSetSevr(prec, WRITE_ALARM, INVALID_ALARM);
        ret = 1;
    } else if (incomingData.type() != targetType) {
        errlogPrintf("%s : OPC UA data type (%s) does not match expected type (%s) for EPICS array (%s)\n",
                     prec->name,
                     variantTypeString(incomingData.type()),
                     variantTypeString(targetType),
                     epicsTypeString(*value));
        (void) recGblSetSevr(prec, WRITE_ALARM, INVALID_ALARM);
        ret = 1;
    } else {
        UaByteArray arr(reinterpret_cast<const char *>(value), static_cast<OpcUa_Int32>(num));
        { // Scope of Guard G
            Guard G(outgoingLock);
            isdirty = true;
            UaVariant_set(outgoingData, arr);
        }

        dbgWriteArray(num, epicsTypeString(*value));
    }
    return ret;
}

long
DataElementUaSdk::writeArray (const epicsInt8 *value, const epicsUInt32 num, dbCommon *prec)
{
    return writeArray<epicsInt8, UaSByteArray, OpcUa_SByte>(value, num, OpcUaType_SByte, prec);
}

long
DataElementUaSdk::writeArray (const epicsUInt8 *value, const epicsUInt32 num, dbCommon *prec)
{
    return writeArray<epicsUInt8, UaByteArray, OpcUa_Byte>(value, num, OpcUaType_Byte, prec);
}

long
DataElementUaSdk::writeArray (const epicsInt16 *value, const epicsUInt32 num, dbCommon *prec)
{
    return writeArray<epicsInt16, UaInt16Array, OpcUa_Int16>(value, num, OpcUaType_Int16, prec);
}

long
DataElementUaSdk::writeArray (const epicsUInt16 *value, const epicsUInt32 num, dbCommon *prec)
{
    return writeArray<epicsUInt16, UaUInt16Array, OpcUa_UInt16>(value, num, OpcUaType_UInt16, prec);
}

long
DataElementUaSdk::writeArray (const epicsInt32 *value, const epicsUInt32 num, dbCommon *prec)
{
    return writeArray<epicsInt32, UaInt32Array, OpcUa_Int32>(value, num, OpcUaType_Int32, prec);
}

long
DataElementUaSdk::writeArray (const epicsUInt32 *value, const epicsUInt32 num, dbCommon *prec)
{
    return writeArray<epicsUInt32, UaUInt32Array, OpcUa_UInt32>(value, num, OpcUaType_UInt32, prec);
}

long
DataElementUaSdk::writeArray (const epicsInt64 *value, const epicsUInt32 num, dbCommon *prec)
{
    return writeArray<epicsInt64, UaInt64Array, OpcUa_Int64>(value, num, OpcUaType_Int64, prec);
}

long
DataElementUaSdk::writeArray (const epicsUInt64 *value, const epicsUInt32 num, dbCommon *prec)
{
    return writeArray<epicsUInt64, UaUInt64Array, OpcUa_UInt64>(value, num, OpcUaType_UInt64, prec);
}

long
DataElementUaSdk::writeArray (const epicsFloat32 *value, const epicsUInt32 num, dbCommon *prec)
{
    return writeArray<epicsFloat32, UaFloatArray, OpcUa_Float>(value, num, OpcUaType_Float, prec);
}

long
DataElementUaSdk::writeArray (const epicsFloat64 *value, const epicsUInt32 num, dbCommon *prec)
{
    return writeArray<epicsFloat64, UaDoubleArray, OpcUa_Double>(value, num, OpcUaType_Double, prec);
}

long
DataElementUaSdk::writeArray (const char *value, const epicsUInt32 len, const epicsUInt32 num, dbCommon *prec)
{
    return writeArray(&value, len, num, OpcUaType_String, prec);
}

void
DataElementUaSdk::requestRecordProcessing (const ProcessReason reason) const
{
    if (isLeaf()) {
        pconnector->requestRecordProcessing(reason);
    } else {
        for (auto &it : elementMap) {
            auto pelem = it.second.lock();
            pelem->requestRecordProcessing(reason);
        }
    }
}

} // namespace DevOpcua<|MERGE_RESOLUTION|>--- conflicted
+++ resolved
@@ -998,13 +998,9 @@
         break;
     case OpcUaType_Int64:
         l = strtol(value, nullptr, 0);
-<<<<<<< HEAD
-        if (isWithinRange<long, OpcUa_Int64>(l)) {
+        if (isWithinRange<OpcUa_Int64>(l)) {
             Guard G(outgoingLock);
             isdirty = true;
-=======
-        if (isWithinRange<OpcUa_Int64>(l)) {
->>>>>>> ef962d36
             outgoingData.setInt64(static_cast<OpcUa_Int64>(l));
         } else {
             (void) recGblSetSevr(prec, WRITE_ALARM, INVALID_ALARM);
