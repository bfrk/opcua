/*************************************************************************\
* Copyright (c) 2018-2019 ITER Organization.
* This module is distributed subject to a Software License Agreement found
* in file LICENSE that is included with this distribution.
\*************************************************************************/

/*
 *  Author: Ralph Lange <ralph.lange@gmx.de>
 *
 *  based on prototype work by Bernhard Kuner <bernhard.kuner@helmholtz-berlin.de>
 *  and example code from the Unified Automation C++ Based OPC UA Client SDK
 */

// Avoid problems on Windows (macros min, max clash with numeric_limits<>)
#ifdef _WIN32
#  define NOMINMAX
#endif

#include <iostream>
#include <string>
#include <map>
#include <algorithm>
#include <utility>
#include <vector>
#include <limits>

#include <uaclientsdk.h>
#include <uasession.h>

#include <epicsExit.h>
#include <epicsThread.h>
#include <epicsAtomic.h>
#include <initHooks.h>
#include <errlog.h>

#define epicsExportSharedSymbols
#include "Session.h"
#include "RecordConnector.h"
#include "RequestQueueBatcher.h"
#include "SessionUaSdk.h"
#include "SubscriptionUaSdk.h"
#include "DataElementUaSdk.h"
#include "ItemUaSdk.h"

namespace DevOpcua {

using namespace UaClientSdk;

static epicsThreadOnceId session_uasdk_ihooks_once = EPICS_THREAD_ONCE_INIT;
static epicsThreadOnceId session_uasdk_atexit_once = EPICS_THREAD_ONCE_INIT;

std::map<std::string, SessionUaSdk*> SessionUaSdk::sessions;

// Cargo structure and batcher for write requests
struct WriteRequest {
    ItemUaSdk *item;
    OpcUa_WriteValue wvalue;
};

// Cargo structure and batcher for read requests
struct ReadRequest {
    ItemUaSdk *item;
};

static
void session_uasdk_ihooks_register (void *junk)
{
    (void)junk;
    (void) initHookRegister(SessionUaSdk::initHook);
}

static
void session_uasdk_atexit_register (void *junk)
{
    (void)junk;
    epicsAtExit(SessionUaSdk::atExit, nullptr);
}

inline const char *
serverStatusString (UaClient::ServerStatus type)
{
    switch (type) {
    case UaClient::Disconnected:                      return "Disconnected";
    case UaClient::Connected:                         return "Connected";
    case UaClient::ConnectionWarningWatchdogTimeout:  return "ConnectionWarningWatchdogTimeout";
    case UaClient::ConnectionErrorApiReconnect:       return "ConnectionErrorApiReconnect";
    case UaClient::ServerShutdown:                    return "ServerShutdown";
    case UaClient::NewSessionCreated:                 return "NewSessionCreated";
    default:                                          return "<unknown>";
    }
}

SessionUaSdk::SessionUaSdk (const std::string &name, const std::string &serverUrl,
                            bool autoConnect, int debug, epicsUInt32 batchNodes,
                            const char *clientCertificate, const char *clientPrivateKey)
    : Session(debug)
    , name(name)
    , serverURL(serverUrl.c_str())
    , autoConnect(autoConnect)
    , registeredItemsNo(0)
    , puasession(new UaSession())
    , serverConnectionStatus(UaClient::Disconnected)
    , transactionId(0)
    , writer("OPCwr-" + name, *this, batchNodes)
    , writeNodesMax(0)
    , writeTimeoutMin(0)
    , writeTimeoutMax(0)
    , reader("OPCrd-" + name, *this, batchNodes)
    , readNodesMax(0)
    , readTimeoutMin(0)
    , readTimeoutMax(0)
{
    int status;
    char host[256] = { 0 };

    status = gethostname(host, sizeof(host));
    if (status) strcpy(host, "unknown-host");

    //TODO: allow overriding by env variable
    connectInfo.sApplicationName = "EPICS IOC";
    connectInfo.sApplicationUri  = UaString("urn:%1:EPICS:IOC").arg(host);
    connectInfo.sProductUri      = "urn:EPICS:IOC";
    connectInfo.sSessionName     = UaString(name.c_str());

    connectInfo.bAutomaticReconnect = autoConnect;
    connectInfo.bRetryInitialConnect = autoConnect;
    connectInfo.nMaxOperationsPerServiceCall = batchNodes;

    //TODO: init security settings
    if ((clientCertificate && (clientCertificate[0] != '\0'))
            || (clientPrivateKey && (clientPrivateKey[0] != '\0')))
        errlogPrintf("OPC UA security not supported yet\n");

    sessions[name] = this;
    epicsThreadOnce(&DevOpcua::session_uasdk_ihooks_once, &DevOpcua::session_uasdk_ihooks_register, nullptr);
}

const std::string &
SessionUaSdk::getName () const
{
    return name;
}

OpcUa_UInt32
SessionUaSdk::getTransactionId ()
{
    return static_cast<OpcUa_UInt32>(epics::atomic::increment(transactionId));
}

SessionUaSdk &
SessionUaSdk::findSession (const std::string &name)
{
    auto it = sessions.find(name);
    if (it == sessions.end()) {
        throw std::runtime_error("no such session");
    }
    return *(it->second);
}

bool
SessionUaSdk::sessionExists (const std::string &name)
{
    auto it = sessions.find(name);
    return !(it == sessions.end());
}

void
SessionUaSdk::setOption (const std::string &name, const std::string &value)
{
    bool updateReadBatcher = false;
    bool updateWriteBatcher = false;

    if (name == "clientcert") {
        errlogPrintf("security not implemented\n");
    } else if (name == "clientkey") {
        errlogPrintf("security not implemented\n");
    } else if (name == "batch-nodes") {
        errlogPrintf("DEPRECATED: option 'batch-nodes'; use 'nodes-max' instead\n");
        unsigned long ul = std::strtoul(value.c_str(), nullptr, 0);
        connectInfo.nMaxOperationsPerServiceCall = ul;
        updateReadBatcher = true;
        updateWriteBatcher = true;
    } else if (name == "nodes-max") {
        unsigned long ul = std::strtoul(value.c_str(), nullptr, 0);
        connectInfo.nMaxOperationsPerServiceCall = ul;
        updateReadBatcher = true;
        updateWriteBatcher = true;
    } else if (name == "read-nodes-max") {
        unsigned long ul = std::strtoul(value.c_str(), nullptr, 0);
        readNodesMax = ul;
        updateReadBatcher = true;
    } else if (name == "read-timeout-min") {
        unsigned long ul = std::strtoul(value.c_str(), nullptr, 0);
        readTimeoutMin = ul;
        updateReadBatcher = true;
    } else if (name == "read-timeout-max") {
        unsigned long ul = std::strtoul(value.c_str(), nullptr, 0);
        readTimeoutMax = ul;
        updateReadBatcher = true;
    } else if (name == "write-nodes-max") {
        unsigned long ul = std::strtoul(value.c_str(), nullptr, 0);
        writeNodesMax = ul;
        updateWriteBatcher = true;
    } else if (name == "write-timeout-min") {
        unsigned long ul = std::strtoul(value.c_str(), nullptr, 0);
        writeTimeoutMin = ul;
        updateWriteBatcher = true;
    } else if (name == "write-timeout-max") {
        unsigned long ul = std::strtoul(value.c_str(), nullptr, 0);
        writeTimeoutMax = ul;
        updateWriteBatcher = true;
    } else {
        errlogPrintf("unknown option '%s' ignored\n", name.c_str());
    }

    unsigned int max = 0;
    if (connectInfo.nMaxOperationsPerServiceCall > 0 && readNodesMax > 0) {
        max = std::min(connectInfo.nMaxOperationsPerServiceCall, readNodesMax);
    } else {
        max = connectInfo.nMaxOperationsPerServiceCall + readNodesMax;
    }
    if (updateReadBatcher) reader.setParams(max, readTimeoutMin, readTimeoutMax);

    if (connectInfo.nMaxOperationsPerServiceCall > 0 && writeNodesMax > 0) {
        max = std::min(connectInfo.nMaxOperationsPerServiceCall, writeNodesMax);
    } else {
        max = connectInfo.nMaxOperationsPerServiceCall + writeNodesMax;
    }
    if (updateWriteBatcher) writer.setParams(max, writeTimeoutMin, writeTimeoutMax);
}

long
SessionUaSdk::connect ()
{
    if (!puasession) {
        std::cerr << "Session " << name.c_str()
                  << ": invalid session, cannot connect" << std::endl;
        return -1;
    }
    if (isConnected()) {
        if (debug) std::cerr << "Session " << name.c_str() << ": already connected ("
                             << serverStatusString(serverConnectionStatus) << ")" << std::endl;
        return 0;
    } else {
        UaStatus result = puasession->connect(serverURL,      // URL of the Endpoint
                                              connectInfo,    // General connection settings
                                              securityInfo,   // Security settings
                                              this);          // Callback interface

        if (result.isGood()) {
            if (debug) std::cerr << "Session " << name.c_str()
                                 << ": connect service ok" << std::endl;
        } else {
            std::cerr << "Session " << name.c_str()
                      << ": connect service failed with status "
                      << result.toString().toUtf8() << std::endl;
        }
        // asynchronous: remaining actions are done on the status-change callback
        return !result.isGood();
    }
}

long
SessionUaSdk::disconnect ()
{
    if (isConnected()) {
        ServiceSettings serviceSettings;

        UaStatus result = puasession->disconnect(serviceSettings,  // Use default settings
                                                 OpcUa_True);      // Delete subscriptions

        if (result.isGood()) {
            if (debug) std::cerr << "Session " << name.c_str()
                                 << ": disconnect service ok" << std::endl;
        } else {
            std::cerr << "Session " << name.c_str()
                      << ": disconnect service failed with status "
                      << result.toString().toUtf8() << std::endl;
        }
        // Detach all subscriptions of this session from driver
        for (auto &it : subscriptions) {
            it.second->clear();
        }
        return !result.isGood();
    } else {
        if (debug) std::cerr << "Session " << name.c_str() << ": already disconnected ("
                             << serverStatusString(serverConnectionStatus) << ")" << std::endl;
        return 0;
    }
}

bool
SessionUaSdk::isConnected () const
{
    if (puasession)
        return (!!puasession->isConnected()
                && serverConnectionStatus != UaClient::ConnectionErrorApiReconnect);
    else
        return false;
}

void
SessionUaSdk::requestRead (ItemUaSdk &item)
{
    auto cargo = std::make_shared<ReadRequest>();
    cargo->item = &item;
    reader.pushRequest(cargo, item.recConnector->getRecordPriority());
}

// Low level reader function called by the RequestQueueBatcher
void
SessionUaSdk::processRequests (std::vector<std::shared_ptr<ReadRequest>> &batch)
{
    UaStatus status;
    UaReadValueIds nodesToRead;
    std::unique_ptr<std::vector<ItemUaSdk *>> itemsToRead(new std::vector<ItemUaSdk *>);
    ServiceSettings serviceSettings;
    OpcUa_UInt32 id = getTransactionId();

    nodesToRead.create(batch.size());
    OpcUa_UInt32 i = 0;
    for (auto c : batch) {
        c->item->getNodeId().copyTo(&nodesToRead[i].NodeId);
        nodesToRead[i].AttributeId = OpcUa_Attributes_Value;
        itemsToRead->push_back(c->item);
        i++;
    }

    if (isConnected()) {
        Guard G(opslock);
        status = puasession->beginRead(serviceSettings,                // Use default settings
                                       0,                              // Max age
                                       OpcUa_TimestampsToReturn_Both,  // Time stamps to return
                                       nodesToRead,                    // Array of nodes to read
                                       id);                            // Transaction id

	    if (status.isBad()) {
	        errlogPrintf("OPC UA session %s: (requestRead) beginRead service failed with status %s\n",
	                     name.c_str(), status.toString().toUtf8());
            //TODO: create writeFailure events for all items of the batch
//	        item.setIncomingEvent(ProcessReason::readFailure);

        } else {
            if (debug >= 5)
                std::cout << "Session " << name.c_str()
                          << ": (requestRead) beginRead service ok"
                          << " (transaction id " << id
                          << "; retrieving " << nodesToRead.length() << " nodes)" << std::endl;
            outstandingOps.insert(std::pair<OpcUa_UInt32, std::unique_ptr<std::vector<ItemUaSdk *>>>
                                  (id, std::move(itemsToRead)));
        }
    }
}

void
SessionUaSdk::requestWrite (ItemUaSdk &item)
{
    auto cargo = std::make_shared<WriteRequest>();
    cargo->item = &item;
    item.getOutgoingData().copyTo(&cargo->wvalue.Value.Value);
    item.clearOutgoingData();
    writer.pushRequest(cargo, item.recConnector->getRecordPriority());
}

// Low level writer function called by the RequestQueueBatcher
void
SessionUaSdk::processRequests (std::vector<std::shared_ptr<WriteRequest>> &batch)
{
    UaStatus status;
    UaWriteValues nodesToWrite;
    std::unique_ptr<std::vector<ItemUaSdk *>> itemsToWrite(new std::vector<ItemUaSdk *>);
    ServiceSettings serviceSettings;
    OpcUa_UInt32 id = getTransactionId();

    nodesToWrite.create(batch.size());
    OpcUa_UInt32 i = 0;
    for (auto c : batch) {
        c->item->getNodeId().copyTo(&nodesToWrite[i].NodeId);
        nodesToWrite[i].AttributeId = OpcUa_Attributes_Value;
        nodesToWrite[i].Value.Value = c->wvalue.Value.Value;
        itemsToWrite->push_back(c->item);
        i++;
    }

    if (isConnected()) {
        Guard G(opslock);
        status = puasession->beginWrite(serviceSettings,        // Use default settings
                                        nodesToWrite,           // Array of nodes/data to write
                                        id);                    // Transaction id

	    if (status.isBad()) {
	        errlogPrintf("OPC UA session %s: (requestWrite) beginWrite service failed with status %s\n",
	                     name.c_str(), status.toString().toUtf8());
            //TODO: create writeFailure events for all items of the batch
//	        item.setIncomingEvent(ProcessReason::writeFailure);

        } else {
            if (debug >= 5)
                std::cout << "Session " << name.c_str()
                          << ": (requestWrite) beginWrite service ok"
                          << " (transaction id " << id
                          << "; writing " << nodesToWrite.length() << " nodes)" << std::endl;
            outstandingOps.insert(std::pair<OpcUa_UInt32, std::unique_ptr<std::vector<ItemUaSdk *>>>
                                  (id, std::move(itemsToWrite)));
        }
    }
}

void
SessionUaSdk::createAllSubscriptions ()
{
    for (auto &it : subscriptions) {
        it.second->create();
    }
}

void
SessionUaSdk::addAllMonitoredItems ()
{
    for (auto &it : subscriptions) {
        it.second->addMonitoredItems();
    }
}

void
SessionUaSdk::registerNodes ()
{
    UaStatus          status;
    UaNodeIdArray     nodesToRegister;
    UaNodeIdArray     registeredNodes;
    ServiceSettings   serviceSettings;

    nodesToRegister.create(static_cast<OpcUa_UInt32>(items.size()));
    OpcUa_UInt32 i = 0;
    for (auto &it : items) {
        if (it->linkinfo.registerNode) {
            it->getNodeId().copyTo(&nodesToRegister[i]);
            i++;
        }
    }
    nodesToRegister.resize(i);
    registeredItemsNo = i;

    if (registeredItemsNo) {
        status = puasession->registerNodes(serviceSettings,     // Use default settings
                                           nodesToRegister,     // Array of nodeIds to register
                                           registeredNodes);    // Returns an array of registered nodeIds

        if (status.isBad()) {
            errlogPrintf("OPC UA session %s: (registerNodes) registerNodes service failed with status %s\n",
                         name.c_str(), status.toString().toUtf8());
        } else {
            if (debug)
                std::cout << "Session " << name.c_str()
                          << ": (registerNodes) registerNodes service ok"
                          << " (" << registeredNodes.length() << " nodes registered)" << std::endl;
            i = 0;
            for (auto &it : items) {
                if (it->linkinfo.registerNode) {
                    it->setRegisteredNodeId(registeredNodes[i]);
                    i++;
                }
            }
            registeredItemsNo = i;
        }
    }
}

void
SessionUaSdk::rebuildNodeIds ()
{
    for (auto &it : items)
        it->rebuildNodeId();
}

/* Add a mapping to the session's map, replacing any existing mappings with the same
 * index or URI */
void
SessionUaSdk::addNamespaceMapping (const OpcUa_UInt16 nsIndex, const std::string &uri)
{
    for (auto &it : namespaceMap) {
        if (it.second == nsIndex) {
            namespaceMap.erase(it.first);
            break;
        }
    }
    auto it = namespaceMap.find(uri);
    if (it != namespaceMap.end())
        namespaceMap.erase(uri);
    namespaceMap.insert({uri, nsIndex});
}

/* If a local namespaceMap exists, create a local->remote numerical index mapping
 * for every URI that is found both there and in the server's array */
void
SessionUaSdk::updateNamespaceMap(const UaStringArray &nsArray)
{
    if (debug)
        std::cout << "Session " << name.c_str()
                  << ": (updateNamespaceMap) namespace array with " << nsArray.length()
                  << " elements read; updating index map with " << namespaceMap.size()
                  << " entries" << std::endl;
    if (namespaceMap.size()) {
        nsIndexMap.clear();
        for (OpcUa_UInt16 i = 0; i < nsArray.length(); i++) {
            auto it = namespaceMap.find(UaString(nsArray[i]).toUtf8());
            if (it != namespaceMap.end())
                nsIndexMap.insert({it->second, i});
        }
        // Report all local mappings that were not found on server
        for (auto it : namespaceMap) {
            if (nsIndexMap.find(it.second) == nsIndexMap.end()) {
                errlogPrintf("OPC UA session %s: locally mapped namespace '%s' not found on server\n",
                             name.c_str(), it.first.c_str());
            }
        }
    }
}

void
SessionUaSdk::show (const int level) const
{
    std::cout << "session="      << name
              << " url="         << serverURL.toUtf8()
              << " status="      << serverStatusString(serverConnectionStatus)
              << " cert="        << "[none]"
              << " key="         << "[none]"
              << " debug="       << debug
              << " batch=";
    if (isConnected())
        std::cout << puasession->maxOperationsPerServiceCall();
    else
        std::cout << "?";
    std::cout << "(" << connectInfo.nMaxOperationsPerServiceCall << ")"
              << " autoconnect=" << (connectInfo.bAutomaticReconnect ? "y" : "n")
              << " items=" << items.size()
              << " registered=" << registeredItemsNo
              << " subscriptions=" << subscriptions.size()
              << " reader=" << reader.maxRequests() << "/"
              << reader.minHoldOff() << "-" << reader.maxHoldOff() << "ms"
              << " writer=" << writer.maxRequests() << "/"
              << writer.minHoldOff() << "-" << writer.maxHoldOff() << "ms"
              << std::endl;

    if (level >= 3) {
        if (namespaceMap.size()) {
            std::cout << "Configured Namespace Mapping "
                      << "(local -> Namespace URI -> server)" << std::endl;
            for (auto p : namespaceMap) {
                std::cout << " " << p.second << " -> " << p.first << " -> "
                          << mapNamespaceIndex(p.second) << std::endl;
            }
        }
    }

    if (level >= 1) {
        for (auto &it : subscriptions) {
            it.second->show(level-1);
        }
    }

    if (level >= 2) {
        if (items.size() > 0) {
            std::cerr << "subscription=[none]" << std::endl;
            for (auto &it : items) {
                if (!it->isMonitored()) it->show(level-1);
            }
        }
    }
}

void
SessionUaSdk::addItemUaSdk (ItemUaSdk *item)
{
    items.push_back(item);
}

void
SessionUaSdk::removeItemUaSdk (ItemUaSdk *item)
{
    auto it = std::find(items.begin(), items.end(), item);
    if (it != items.end())
        items.erase(it);
}

OpcUa_UInt16
SessionUaSdk::mapNamespaceIndex (const OpcUa_UInt16 nsIndex) const
{
    OpcUa_UInt16 serverIndex = nsIndex;
    if (nsIndexMap.size()) {
        auto it = nsIndexMap.find(nsIndex);
        if (it != nsIndexMap.end())
            serverIndex = it->second;
    }
    return serverIndex;
}

// UaSessionCallback interface

void SessionUaSdk::connectionStatusChanged (
    OpcUa_UInt32             clientConnectionId,
    UaClient::ServerStatus   serverStatus)
{
    OpcUa_ReferenceParameter(clientConnectionId);
    errlogPrintf("OPC UA session %s: connection status changed from %s to %s\n",
                 name.c_str(),
                 serverStatusString(serverConnectionStatus),
                 serverStatusString(serverStatus));

    switch (serverStatus) {

        // "The monitoring of the connection to the server detected an error
        // and is trying to reconnect to the server."
    case UaClient::ConnectionErrorApiReconnect:
        // "The server sent a shut-down event and the client API tries a reconnect."
    case UaClient::ServerShutdown:
        // "The connection to the server is deactivated by the user of the client API."
    case UaClient::Disconnected:
        reader.clear();
        writer.clear();
        for (auto it : items) {
            it->setState(ConnectionStatus::down);
            it->setIncomingEvent(ProcessReason::connectionLoss);
<<<<<<< HEAD
        }
=======
        registeredItemsNo = 0;
>>>>>>> c20a4320
        break;

        // "The monitoring of the connection to the server indicated
        // a potential connection problem."
    case UaClient::ConnectionWarningWatchdogTimeout:
        break;

        // "The connection to the server is established and is working in normal mode."
    case UaClient::Connected:
<<<<<<< HEAD
        if (serverConnectionStatus != UaClient::ConnectionWarningWatchdogTimeout) {
            if (debug) {
                std::cout << "Session " << name.c_str()
                          << ": triggering initial read for all "
                          << items.size() << " items" << std::endl;
            }
            auto cargo = std::vector<std::shared_ptr<ReadRequest>>(items.size());
            unsigned int i = 0;
            for (auto it : items) {
                cargo[i] = std::make_shared<ReadRequest>();
                cargo[i]->item = it;
                i++;
            }
            reader.pushRequest(cargo, menuPriorityHIGH);
        }
=======
>>>>>>> c20a4320
        if (serverConnectionStatus == UaClient::Disconnected) {
            updateNamespaceMap(puasession->getNamespaceTable());
            rebuildNodeIds();
            registerNodes();
            createAllSubscriptions();
            addAllMonitoredItems();
        }
        if (serverConnectionStatus != UaClient::ConnectionWarningWatchdogTimeout)
            readAllNodes();
        break;

        // "The client was not able to reuse the old session
        // and created a new session during reconnect.
        // This requires to redo register nodes for the new session
        // or to read the namespace array."
    case UaClient::NewSessionCreated:
        updateNamespaceMap(puasession->getNamespaceTable());
        rebuildNodeIds();
        registerNodes();
        createAllSubscriptions();
        addAllMonitoredItems();
        break;
    }
    serverConnectionStatus = serverStatus;
}

void
SessionUaSdk::readComplete (OpcUa_UInt32 transactionId,
                            const UaStatus &result,
                            const UaDataValues &values,
                            const UaDiagnosticInfos &diagnosticInfos)
{
    Guard G(opslock);
    auto it = outstandingOps.find(transactionId);
    if (it == outstandingOps.end()) {
        errlogPrintf("OPC UA session %s: (readComplete) received a callback "
                     "with unknown transaction id %u - ignored\n",
                     name.c_str(), transactionId);
    } else if (result.isGood()) {
        if (debug >= 2)
            std::cout << "Session " << name.c_str()
                      << ": (readComplete) getting data for read service"
                      << " (transaction id " << transactionId
                      << "; data for " << values.length() << " items)" << std::endl;
        if ((*it->second).size() != values.length())
            errlogPrintf("OPC UA session %s: (readComplete) received a callback "
                         "with %u values for a request containing %lu items\n",
                         name.c_str(), values.length(), (*it->second).size());
        OpcUa_UInt32 i = 0;
        for (auto item : (*it->second)) {
            if (i >= values.length()) {
                item->setIncomingEvent(ProcessReason::readFailure);
            } else {
                if (debug >= 5) {
                    std::cout << "** Session " << name.c_str()
                              << ": (readComplete) getting data for item "
                              << item->getNodeId().toXmlString().toUtf8() << std::endl;
                }
                ProcessReason reason = ProcessReason::readComplete;
                if (OpcUa_IsNotGood(values[i].StatusCode))
                    reason = ProcessReason::readFailure;
                item->setIncomingData(values[i], reason);
                if (item->state() != ConnectionStatus::initialWrite)
                    item->setState(ConnectionStatus::up);
            }
            i++;
        }
        outstandingOps.erase(it);
    } else {
        if (debug)
            std::cout << "Session " << name.c_str()
                      << ": (readComplete) for read service"
                      << " (transaction id " << transactionId
                      << ") failed with status " << result.toString() << std::endl;
        for (auto item : (*it->second)) {
            if (debug >= 5) {
                std::cout << "** Session " << name.c_str()
                          << ": (readComplete) filing read error (no data) for item "
                          << item->getNodeId().toXmlString().toUtf8() << std::endl;
            }
            item->setIncomingEvent(ProcessReason::readFailure);
            // Not doing initial write if the read has failed
            item->setState(ConnectionStatus::up);
        }
        outstandingOps.erase(it);
    }
}

void
SessionUaSdk::writeComplete (OpcUa_UInt32 transactionId,
                             const UaStatus&          result,
                             const UaStatusCodeArray& results,
                             const UaDiagnosticInfos& diagnosticInfos)
{
    Guard G(opslock);
    auto it = outstandingOps.find(transactionId);
    if (it == outstandingOps.end()) {
        errlogPrintf("OPC UA session %s: (writeComplete) received a callback "
                     "with unknown transaction id %u - ignored\n",
                     name.c_str(), transactionId);
    } else if (result.isGood()) {
        if (debug >= 2)
            std::cout << "Session " << name.c_str()
                      << ": (writeComplete) getting results for write service"
                      << " (transaction id " << transactionId
                      << "; results for " << results.length() << " items)" << std::endl;
        OpcUa_UInt32 i = 0;
        for (auto item : (*it->second)) {
            if (debug >= 5) {
                std::cout << "** Session " << name.c_str()
                          << ": (writeComplete) getting results for item "
                          << item->getNodeId().toXmlString().toUtf8() << std::endl;
            }
            ProcessReason reason = ProcessReason::writeComplete;
            if (OpcUa_IsBad(results[i]))
                reason = ProcessReason::writeFailure;
            item->setIncomingEvent(reason);
            item->setState(ConnectionStatus::up);
            i++;
        }
        outstandingOps.erase(it);
    } else {
        if (debug)
            std::cout << "Session " << name.c_str()
                      << ": (writeComplete) for write service"
                      << " (transaction id " << transactionId
                      << ") failed with status " << result.toString() << std::endl;
        for (auto item : (*it->second)) {
            if (debug >= 5) {
                std::cout << "** Session " << name.c_str()
                          << ": (writeComplete) filing write error for item "
                          << item->getNodeId().toXmlString().toUtf8() << std::endl;
            }
            item->setIncomingEvent(ProcessReason::writeFailure);
            item->setState(ConnectionStatus::up);
        }
        outstandingOps.erase(it);
    }
}

void
SessionUaSdk::showAll (const int level)
{
    unsigned int connected = 0;
    unsigned int subscriptions = 0;
    unsigned long int items = 0;

    for (auto &it : sessions) {
        if (it.second->isConnected()) connected++;
        subscriptions += it.second->noOfSubscriptions();
        items += it.second->noOfItems();
    }
    std::cout << "OPC UA: total of "
              << sessions.size() << " session(s) ("
              << connected << " connected) with "
              << subscriptions << " subscription(s) and "
              << items << " items" << std::endl;
    if (level >= 1) {
        for (auto &it : sessions) {
            it.second->show(level-1);
        }
    }
}

SessionUaSdk::~SessionUaSdk ()
{
    if (puasession) {
        if (isConnected()) {
            ServiceSettings serviceSettings;
            puasession->disconnect(serviceSettings, OpcUa_True);
        }
        delete puasession;
    }
}

void
SessionUaSdk::initHook (initHookState state)
{
    switch (state) {
    case initHookAfterDatabaseRunning:
    {
        errlogPrintf("OPC UA: Autoconnecting sessions\n");
        for (auto &it : sessions) {
            if (it.second->autoConnect)
                it.second->connect();
        }
        epicsThreadOnce(&DevOpcua::session_uasdk_atexit_once, &DevOpcua::session_uasdk_atexit_register, nullptr);
        break;
    }
    default:
        break;
    }
}

void
SessionUaSdk::atExit (void *junk)
{
    (void)junk;
    errlogPrintf("OPC UA: Disconnecting sessions\n");
    for (auto &it : sessions) {
        it.second->disconnect();
    }
}

} // namespace DevOpcua<|MERGE_RESOLUTION|>--- conflicted
+++ resolved
@@ -621,11 +621,8 @@
         for (auto it : items) {
             it->setState(ConnectionStatus::down);
             it->setIncomingEvent(ProcessReason::connectionLoss);
-<<<<<<< HEAD
-        }
-=======
+        }
         registeredItemsNo = 0;
->>>>>>> c20a4320
         break;
 
         // "The monitoring of the connection to the server indicated
@@ -635,7 +632,13 @@
 
         // "The connection to the server is established and is working in normal mode."
     case UaClient::Connected:
-<<<<<<< HEAD
+        if (serverConnectionStatus == UaClient::Disconnected) {
+            updateNamespaceMap(puasession->getNamespaceTable());
+            rebuildNodeIds();
+            registerNodes();
+            createAllSubscriptions();
+            addAllMonitoredItems();
+        }
         if (serverConnectionStatus != UaClient::ConnectionWarningWatchdogTimeout) {
             if (debug) {
                 std::cout << "Session " << name.c_str()
@@ -651,17 +654,6 @@
             }
             reader.pushRequest(cargo, menuPriorityHIGH);
         }
-=======
->>>>>>> c20a4320
-        if (serverConnectionStatus == UaClient::Disconnected) {
-            updateNamespaceMap(puasession->getNamespaceTable());
-            rebuildNodeIds();
-            registerNodes();
-            createAllSubscriptions();
-            addAllMonitoredItems();
-        }
-        if (serverConnectionStatus != UaClient::ConnectionWarningWatchdogTimeout)
-            readAllNodes();
         break;
 
         // "The client was not able to reuse the old session
